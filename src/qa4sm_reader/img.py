--- conflicted
+++ resolved
@@ -383,14 +383,7 @@
         stats_df = pd.DataFrame(stats, columns = ['Mean', 'Median', 'IQ range', 'Dataset', 'Metric', 'Group'])
         stats_df.set_index('Metric', inplace=True)
         stats_df.sort_values(by='Group', inplace=True)
-<<<<<<< HEAD
-        pd.set_option('display.float_format',
-                      lambda x: '{:,.2f}'.format(x) if abs(x) > 0.01 else '{:,.2e}'.format(x))
-        
-        return stats_df
-=======
         # format the numbers for display
         stats_df = stats_df.applymap(_format_floats)
 
-        return stats_df
->>>>>>> bfc9fd7a
+        return stats_df