--- conflicted
+++ resolved
@@ -62,21 +62,12 @@
 # Any colormap name can be used, that works with matplotlib.pyplot.cm.get_cmap('colormap')
 # more on colormaps: https://matplotlib.org/users/colormaps.html | https://morphocode.com/the-use-of-color-in-maps/
 
-<<<<<<< HEAD
-import colorcet
-import matplotlib.pyplot as plt
-
-=======
->>>>>>> d46e2555
 _cclasses = {
     'div_better': plt.cm.get_cmap('RdYlBu'),  # diverging: 1 good, 0 special, -1 bad (pearson's R, spearman's rho')
     'div_worse': plt.cm.get_cmap('RdYlBu_r'),  # diverging: 1 bad, 0 special, -1 good (difference of bias)
     'div_neutr': plt.cm.get_cmap('RdYlGn'),  # diverging: zero good, +/- neutral: (bias)
-    'seq_worse': plt.cm.get_cmap('YlGn_r'),
-    # 'YlGn_r',  # sequential: increasing value bad (p_R, p_rho, rmsd, ubRMSD, RSS):
-    'seq_better': plt.cm.get_cmap('YlGn'),  # 'YlGn'  # sequential: increasing value good (n_obs, STDerr)
-<<<<<<< HEAD
-=======
+    'seq_worse': plt.cm.get_cmap('YlGn_r'),  # sequential: increasing value bad (p_R, p_rho, rmsd, ubRMSD, RSS)
+    'seq_better': plt.cm.get_cmap('YlGn'),  # sequential: increasing value good (n_obs, STDerr)
 }
 
 _colormaps = {  # from /qa4sm/validator/validation/graphics.py
@@ -119,7 +110,6 @@
     'snr': _cclasses['div_better'],
     'err_std': _cclasses['div_worse'],
     'beta': _cclasses['div_worse'],
->>>>>>> d46e2555
 }
 
 # METRICS AND VARIABLES DEFINITIONS
@@ -152,11 +142,7 @@
     3: "{ref_id:d}-{ref_ds}_and_{sat_id0:d}-{sat_ds0}_and_{sat_id1:d}-{sat_ds1}"
 }
 
-<<<<<<< HEAD
-# === metadata tempplates ===
-=======
 # === metadata templates ===
->>>>>>> d46e2555
 _ref_ds_attr = 'val_ref'  # global meta values variable that links to the reference dc
 _ds_short_name_attr = 'val_dc_dataset{:d}'  # attribute convention for other datasets
 _ds_pretty_name_attr = 'val_dc_dataset_pretty_name{:d}'  # attribute convention for other datasets
@@ -170,29 +156,6 @@
     3: "{} of {} \n against {}, {}"
 }
 
-<<<<<<< HEAD
-_colormaps = {  # from /qa4sm/validator/validation/graphics.py
-    'R': _cclasses['div_better'],
-    'p_R': _cclasses['seq_worse'],
-    'rho': _cclasses['div_better'],
-    'p_rho': _cclasses['seq_worse'],
-    'RMSD': _cclasses['seq_worse'],
-    'BIAS': _cclasses['div_neutr'],
-    'n_obs': _cclasses['seq_better'],
-    'urmsd': _cclasses['seq_worse'],
-    'mse': _cclasses['seq_worse'],
-    'mse_corr': _cclasses['seq_worse'],
-    'mse_bias': _cclasses['seq_worse'],
-    'mse_var': _cclasses['seq_worse'],
-    'RSS': _cclasses['seq_worse'],
-    'tau': _cclasses['div_better'],
-    'p_tau': _cclasses['seq_worse'],
-    'snr': _cclasses['div_better'],
-    'err_std': _cclasses['seq_worse'],
-    'beta': _cclasses['div_neutr'],
-}
-=======
->>>>>>> d46e2555
 # check if every metric has a colormap
 for group in metric_groups.keys():
     assert all([m in _colormaps.keys() for m in metric_groups[group]])
@@ -229,29 +192,28 @@
 
 # label format for all metrics
 _metric_description = {  # from /qa4sm/validator/validation/graphics.py
-    'R': '',
-    'p_R': '',
-    'rho': '',
-    'p_rho': '',
-    'tau': '',
-    'p_tau': '',
-    'RMSD': r' in ${}$',
-    'BIAS': r' in ${}$',
-    'n_obs': '',
-    'urmsd': r' in ${}$',
-    'RSS': r' in $({})^2$',
-    'mse': r' in $({})^2$',
-    'mse_corr': r' in $({})^2$',
-    'mse_bias': r' in $({})^2$',
-    'mse_var': r' in $({})^2$',
-    'snr': r' in $(dB)$',
-    'err_std': r' in $({})$',
-    'beta': r' in $({})$',
+    'R': ' [-]',
+    'p_R': ' [-]',
+    'rho': ' [-]',
+    'p_rho': ' [-]',
+    'tau': ' [-]',
+    'p_tau': ' [-]',
+    'RMSD': ' [{}]',
+    'BIAS': ' [{}]',
+    'n_obs': ' ',
+    'urmsd': ' [{}]',
+    'RSS': ' [({})²]',
+    'mse': ' [({})²]',
+    'mse_corr': ' [({})²]',
+    'mse_bias': ' [({})²]',
+    'mse_var': ' [({})²]',
+    'snr': ' [db]',
+    'err_std': ' [{}]',
+    'beta': ' [{}]',
 }
 
 
 # units for all datasets
-<<<<<<< HEAD
 def get_metric_units(dataset, raise_error=False):
     # function to get m.u. with possibility to raise error
     _metric_units = {  # from /qa4sm/validator/validation/graphics.py
@@ -288,23 +250,6 @@
 
             return "n.a."
 
-=======
-_metric_units = {  # from /qa4sm/validator/validation/graphics.py
-    'ISMN': r'm³/m³',
-    'C3S': r'm³/m³',
-    'GLDAS': r'm³/m³',
-    'ASCAT': r'percentage of saturation',
-    'SMAP': r'm³/m³',
-    'ERA5': r'm³/m³',
-    'ERA5_LAND': r'm³/m³',
-    'ESA_CCI_SM_active': r'percentage of saturation',
-    'ESA_CCI_SM_combined': r'm³/m³',
-    'ESA_CCI_SM_passive': r'm³/m³',
-    'SMOS': r'm³/m³',
-    'CGLS_CSAR_SSM1km': r'percentage of saturation',
-    'CGLS_SCATSAR_SWI1km': r'percentage of saturation',
-}
->>>>>>> d46e2555
 
 # label name for all metrics
 _metric_name = {  # from /qa4sm/validator/validation/globals.py
@@ -328,8 +273,13 @@
     'beta': 'TC scaling coefficient',
 }
 
-<<<<<<< HEAD
-# === pretty names for datasets ===
+
+# BACKUPS
+# =====================================================
+# to fallback to in case the dataset attributes in the .nc file are
+# missing some entries. Sould have variable short name as keys as these
+# should be always available in the template.
+
 # fallback for dataset pretty names in case they are not in the metadata
 _dataset_pretty_names = {  # from qa4sm\validator\fixtures\datasets.json
     'ISMN': r'ISMN',
@@ -347,77 +297,6 @@
     'CGLS_SCATSAR_SWI1km': r'CGLS SCATSAR SWI',
     'SMOS_2022': r'SMOS',
 }
-
-=======
->>>>>>> d46e2555
-# label format for all metrics for HTML rendering
-_metric_description_HTML = {  # from /qa4sm/validator/validation/graphics.py
-    'R': ' [-]',
-    'p_R': ' [-]',
-    'rho': ' [-]',
-    'p_rho': ' [-]',
-    'tau': ' [-]',
-    'p_tau': ' [-]',
-    'RMSD': ' [{}]',
-    'BIAS': ' [{}]',
-    'n_obs': ' ',
-    'urmsd': ' [{}]',
-    'RSS': ' [({})²]',
-    'mse': ' [({})²]',
-    'mse_corr': ' [({})²]',
-    'mse_bias': ' [({})²]',
-    'mse_var': ' [({})²]',
-    'snr': ' [db]',
-    'err_std': ' [{}]',
-    'beta': ' [{}]',
-}
-
-<<<<<<< HEAD
-# Backups
-# -------
-# to fallbsck to in case the dataset attributes in the .nc file are missing some entries. Sould have variable short
-# name as keys as these should be always available in the template.
-=======
-# units for all datasets for HTML rendering
-_metric_units_HTML = {  # from /qa4sm/validator/validation/graphics.py
-    'ISMN': 'm³/m³',
-    'C3S': 'm³/m³',
-    'GLDAS': 'm³/m³',
-    'ASCAT': '% sat',
-    'SMAP': 'm³/m³',
-    'ERA5': 'm³/m³',
-    'ERA5_LAND': 'm³/m³',
-    'ESA_CCI_SM_active': '% sat',
-    'ESA_CCI_SM_combined': 'm³/m³',
-    'ESA_CCI_SM_passive': 'm³/m³',
-    'SMOS': 'm³/m³',
-    'CGLS_CSAR_SSM1km': '% sat',
-    'CGLS_SCATSAR_SWI1km': '% sat',
-}
-
-# BACKUPS
-# =====================================================
-# to fallback to in case the dataset attributes in the .nc file are
-# missing some entries. Sould have variable short name as keys as these
-# should be always available in the template.
-
-# fallback for dataset pretty names in case they are not in the metadata
-_dataset_pretty_names = {  # from qa4sm\validator\fixtures\datasets.json
-    'ISMN': r'ISMN',
-    'C3S': r'C3S',
-    'GLDAS': r'GLDAS',
-    'ASCAT': r'H-SAF ASCAT SSM CDR',
-    'SMAP': r'SMAP level 3',
-    'ERA5': r'ERA5',
-    'ERA5_LAND': r'ERA5-Land',
-    'ESA_CCI_SM_active': r'ESA CCI SM active',
-    'ESA_CCI_SM_combined': r'ESA CCI SM combined',
-    'ESA_CCI_SM_passive': r'ESA CCI SM passive',
-    'SMOS': r'SMOS IC',
-    'CGLS_CSAR_SSM1km': r'CGLS S1 SSM',
-    'CGLS_SCATSAR_SWI1km': r'CGLS SCATSAR SWI',
-}
->>>>>>> d46e2555
 
 # available backups
 _backups = {
