--- conflicted
+++ resolved
@@ -299,7 +299,85 @@
     'CGLS_SCATSAR_SWI1km': '% sat',
 }
 
-<<<<<<< HEAD
+# Backups
+# -------
+# to fallbsck to in case the dataset attributes in the .nc file are missing some entries. Sould have variable short
+# name as keys as these should be always available in the template.
+
+# available backups
+_backups = {
+    "_version_short_name_attr" : "_dataset_version_pretty_names",
+    "_val_dc_variable_pretty_name": "_dataset_variable_names"
+}
+
+# fallback for dataset __version pretty names in case they are not in the metadata
+_dataset_version_pretty_names = {  # from qa4sm\validator\fixtures\versions.json
+    "C3S_V201706": "v201706",
+    "C3S_V201812": "v201812",
+    "C3S_V201912": "v201912",
+    "SMAP_V5_PM": "v5 PM/ascending",
+    "SMAP_V5_AM": "v5 AM/descending",
+    "ASCAT_H113": "H113",
+    "ISMN_V20180712_TEST": "20180712 testset",
+    "ISMN_V20180712_MINI": "20180712 mini testset",
+    "ISMN_V20180830_GLOBAL": "20180830 global",
+    "ISMN_V20190222_GLOBAL": "20190222 global",
+    "ISMN_V20191211_GLOBAL": "20191211 global",
+    "ISMN_V20210131": "20210131 global",
+    "GLDAS_NOAH025_3H_2_1": "NOAH025 3H.2.1",
+    "GLDAS_TEST": "TEST",
+    "ESA_CCI_SM_C_V04_4": "v04.4",
+    "ESA_CCI_SM_A_V04_4": "v04.4",
+    "ESA_CCI_SM_P_V04_4": "v04.4",
+    "ESA_CCI_SM_C_V04_5": "v04.5",
+    "ESA_CCI_SM_A_V04_5": "v04.5",
+    "ESA_CCI_SM_P_V04_5": "v04.5",
+    "SMOS_105_ASC": "V.105 Ascending",
+    "SMOS_105_DES": "V.105 Descending",
+    "ERA5_test": " ERA5 test",
+    "ERA5_20190613": "v20190613",
+    "ERA5_LAND_V20190904" : "v20190904",
+    "ERA5_LAND_TEST": "ERA5-Land test",
+    "CGLS_CSAR_SSM1km_V1_1": "v1_1",
+    "CGLS_SCATSAR_SWI1km_V1_0": "v1_0",
+}
+
+# fallback for dataset val_dc_variable in case they are not in the metadata
+# subdivided by version in case anything changes between versions (e.g. measuring depths in GLDAS)
+_dataset_variable_names = {  # from qa4sm\validator\fixtures\versions.json
+    "C3S_V201706": "soil moisture",
+    "C3S_V201812": "soil moisture",
+    "C3S_V201912": "soil moisture",
+    "SMAP_V5_PM": "soil moisture",
+    "SMAP_V5_AM": "soil moisture",
+    "ASCAT_H113": "soil moisture",
+    "ISMN_V20180712_TEST": "soil moisture",
+    "ISMN_V20180712_MINI": "soil moisture",
+    "ISMN_V20180830_GLOBAL": "soil moisture",
+    "ISMN_V20190222_GLOBAL": "soil moisture",
+    "ISMN_V20191211_GLOBAL": "soil moisture",
+    "ISMN_V20210131": "soil moisture",
+    "GLDAS_NOAH025_3H_2_1": "soil moisture depth unknown",
+    "GLDAS_TEST": "soil moisture depth unknown",
+    "ESA_CCI_SM_C_V04_4": "soil moisture",
+    "ESA_CCI_SM_A_V04_4": "soil moisture",
+    "ESA_CCI_SM_P_V04_4": "soil moisture",
+    "ESA_CCI_SM_C_V04_5": "soil moisture",
+    "ESA_CCI_SM_A_V04_5": "soil moisture",
+    "ESA_CCI_SM_P_V04_5": "soil moisture",
+    "SMOS_105_ASC": "soil moisture",
+    "SMOS_105_DES": "soil moisture",
+    "ERA5_test": "svwl1",
+    "ERA5_20190613": "svwl1",
+    "ERA5_LAND_V20190904" : "svwl1",
+    "ERA5_LAND_TEST": "svwl1",
+    "CGLS_CSAR_SSM1km_V1_1": "soil moisture",
+    "CGLS_SCATSAR_SWI1km_V1_0": "SWI",
+}
+
+# Metadata statics
+# ----------------
+
 lc_classes = {
     "unknown": "Not provided",
     0: 'Other',
@@ -412,81 +490,4 @@
     'p_rho',
     'tau',
     'p_tau',
-]
-=======
-# Backups
-# -------
-# to fallbsck to in case the dataset attributes in the .nc file are missing some entries. Sould have variable short
-# name as keys as these should be always available in the template.
-
-# available backups
-_backups = {
-    "_version_short_name_attr" : "_dataset_version_pretty_names",
-    "_val_dc_variable_pretty_name": "_dataset_variable_names"
-}
-
-# fallback for dataset __version pretty names in case they are not in the metadata
-_dataset_version_pretty_names = {  # from qa4sm\validator\fixtures\versions.json
-    "C3S_V201706": "v201706",
-    "C3S_V201812": "v201812",
-    "C3S_V201912": "v201912",
-    "SMAP_V5_PM": "v5 PM/ascending",
-    "SMAP_V5_AM": "v5 AM/descending",
-    "ASCAT_H113": "H113",
-    "ISMN_V20180712_TEST": "20180712 testset",
-    "ISMN_V20180712_MINI": "20180712 mini testset",
-    "ISMN_V20180830_GLOBAL": "20180830 global",
-    "ISMN_V20190222_GLOBAL": "20190222 global",
-    "ISMN_V20191211_GLOBAL": "20191211 global",
-    "ISMN_V20210131": "20210131 global",
-    "GLDAS_NOAH025_3H_2_1": "NOAH025 3H.2.1",
-    "GLDAS_TEST": "TEST",
-    "ESA_CCI_SM_C_V04_4": "v04.4",
-    "ESA_CCI_SM_A_V04_4": "v04.4",
-    "ESA_CCI_SM_P_V04_4": "v04.4",
-    "ESA_CCI_SM_C_V04_5": "v04.5",
-    "ESA_CCI_SM_A_V04_5": "v04.5",
-    "ESA_CCI_SM_P_V04_5": "v04.5",
-    "SMOS_105_ASC": "V.105 Ascending",
-    "SMOS_105_DES": "V.105 Descending",
-    "ERA5_test": " ERA5 test",
-    "ERA5_20190613": "v20190613",
-    "ERA5_LAND_V20190904" : "v20190904",
-    "ERA5_LAND_TEST": "ERA5-Land test",
-    "CGLS_CSAR_SSM1km_V1_1": "v1_1",
-    "CGLS_SCATSAR_SWI1km_V1_0": "v1_0",
-}
-
-# fallback for dataset val_dc_variable in case they are not in the metadata
-# subdivided by version in case anything changes between versions (e.g. measuring depths in GLDAS)
-_dataset_variable_names = {  # from qa4sm\validator\fixtures\versions.json
-    "C3S_V201706": "soil moisture",
-    "C3S_V201812": "soil moisture",
-    "C3S_V201912": "soil moisture",
-    "SMAP_V5_PM": "soil moisture",
-    "SMAP_V5_AM": "soil moisture",
-    "ASCAT_H113": "soil moisture",
-    "ISMN_V20180712_TEST": "soil moisture",
-    "ISMN_V20180712_MINI": "soil moisture",
-    "ISMN_V20180830_GLOBAL": "soil moisture",
-    "ISMN_V20190222_GLOBAL": "soil moisture",
-    "ISMN_V20191211_GLOBAL": "soil moisture",
-    "ISMN_V20210131": "soil moisture",
-    "GLDAS_NOAH025_3H_2_1": "soil moisture depth unknown",
-    "GLDAS_TEST": "soil moisture depth unknown",
-    "ESA_CCI_SM_C_V04_4": "soil moisture",
-    "ESA_CCI_SM_A_V04_4": "soil moisture",
-    "ESA_CCI_SM_P_V04_4": "soil moisture",
-    "ESA_CCI_SM_C_V04_5": "soil moisture",
-    "ESA_CCI_SM_A_V04_5": "soil moisture",
-    "ESA_CCI_SM_P_V04_5": "soil moisture",
-    "SMOS_105_ASC": "soil moisture",
-    "SMOS_105_DES": "soil moisture",
-    "ERA5_test": "svwl1",
-    "ERA5_20190613": "svwl1",
-    "ERA5_LAND_V20190904" : "svwl1",
-    "ERA5_LAND_TEST": "svwl1",
-    "CGLS_CSAR_SSM1km_V1_1": "soil moisture",
-    "CGLS_SCATSAR_SWI1km_V1_0": "SWI",
-}
->>>>>>> 696d173f
+]