--- conflicted
+++ resolved
@@ -410,14 +410,9 @@
     tmp_test_data_dir, _ = get_tmp_whole_test_data_dir(TEST_DATA_DIR,
                                                        tmp_paths)
     nc_files = [
-<<<<<<< HEAD
         Path(x)
         for x in glob(str(tmp_test_data_dir / '**' / '*.nc'), recursive=True)
         if 'intra_annual' not in x
-=======
-        path for path in Path(tmp_test_data_dir).rglob('*.nc')
-        if 'intra_annual' not in str(path)
->>>>>>> 386d15f7
     ]
     logging.info(f"Found {len(nc_files)} .nc files for transcription.")
 
